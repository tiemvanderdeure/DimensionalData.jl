import type { DefaultTheme } from 'vitepress'
import { defineConfig } from 'vitepress'
import { tabsMarkdownPlugin } from 'vitepress-plugin-tabs'
const version= '0.25.8'

const VERSIONS: DefaultTheme.NavItemWithLink[] = [
  { text: `v${version} (current)`, link: '/' },
  { text: `Release Notes`, link: 'https://github.com/rafaqz/DimensionalData.jl/releases/' },
]

// https://vitepress.dev/reference/site-config
export default defineConfig({
<<<<<<< HEAD
  base: "",
  title: "DimensionalData",
=======
  base: 'REPLACE_ME_DOCUMENTER_VITEPRESS',
  title: 'REPLACE_ME_DOCUMENTER_VITEPRESS',
>>>>>>> b2241b82
  description: "Datasets with named dimensions",
  lastUpdated: true,
  cleanUrls: true,
  ignoreDeadLinks: true,
  outDir: 'REPLACE_ME_DOCUMENTER_VITEPRESS', // This is required for MarkdownVitepress to work correctly...

  markdown: {
    config(md) {
      md.use(tabsMarkdownPlugin)
    },
    // https://shiki.style/themes
    theme: {
      light: "github-light",
      dark: "github-dark"}
  },
  themeConfig: {
    // https://vitepress.dev/reference/default-theme-config
    logo: { src: '/logoDD.png', width: 24, height: 24 },
    search: {
      provider: 'local',
      options: {
        detailedView: true
      }
    },
    nav: [
      { text: 'Home', link: '/' },
      { text: 'Getting Started', link: '/basics' },
      { text: 'Dimensions', link: '/dimensions' },
      { text: 'DimArrays', link: '/dimarrays' },
      { text: 'Selectors', link: '/selectors' },
      { text: 'Integrations', link: '/integrations',
        items: [
          { text: 'Plots and Makie', link: '/plots' },
          { text: 'Tables and DataFrames', link: '/tables' },
          { text: 'CUDA and GPUs', link: '/cuda' },
          { text: 'DiskArrays', link: '/diskarrays' },
          { text: 'Extending DimensionalData', link: '/extending_dd' },
        ],
      },
      {
        text: `v${version}`,
        items: VERSIONS,
      },
    ],

    sidebar: [
      {
        text: 'Getting Started', link: '/basics',
        items: [
          { text: 'Dimensions', link: '/dimensions' },
          { text: 'Selectors', link: '/selectors' },
          { text: 'DimArrays', link: '/dimarrays' },
          { text: 'DimStacks', link: '/stacks' },
          { text: 'GroupBy', link: '/groupby' },
          { text: 'Getting information', link: '/get_info' },
          { text: 'Object modification', link: '/object_modification' },
        ]},
        { text: 'Integrations', link: '/integrations',
          items: [
            { text: 'Plots and Makie', link: '/plots' },
            { text: 'Tables and DataFrames', link: '/tables' },
            { text: 'CUDA and GPUs', link: '/cuda' },
            { text: 'DiskArrays', link: '/diskarrays' },
            { text: 'Extending DimensionalData', link: '/extending_dd' },
          ],
        },
        { text: 'API Reference', link: '/api/reference',
          items: [
            { text: 'Dimensions Reference', link: '/api/dimensions' },
            { text: 'LookupArrays Reference', link: '/api/lookuparrays' },
          ],
        },
    ],
    editLink: {
      pattern: 'https://github.com/rafaqz/DimensionalData.jl/edit/master/docs/src/:path'
    },

    socialLinks: [
      { icon: 'github', link: 'https://github.com/rafaqz/DimensionalData.jl' },

    ],
    footer: {
      message: 'Made with <a href="https://github.com/LuxDL/DocumenterVitepress.jl" target="_blank"><strong>DocumenterVitepress.jl</strong></a> by <a href="https://github.com/lazarusA" target="_blank"><strong>Lazaro Alonso</strong><br>',
      copyright: `© Copyright ${new Date().getUTCFullYear()}. Released under the MIT License.`
    }
  }
})<|MERGE_RESOLUTION|>--- conflicted
+++ resolved
@@ -10,13 +10,8 @@
 
 // https://vitepress.dev/reference/site-config
 export default defineConfig({
-<<<<<<< HEAD
-  base: "",
-  title: "DimensionalData",
-=======
-  base: 'REPLACE_ME_DOCUMENTER_VITEPRESS',
+  base: './',
   title: 'REPLACE_ME_DOCUMENTER_VITEPRESS',
->>>>>>> b2241b82
   description: "Datasets with named dimensions",
   lastUpdated: true,
   cleanUrls: true,
