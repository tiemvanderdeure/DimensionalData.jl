using DimensionalData, Test, Unitful
using DimensionalData: Forward, slicedims

@dim TestDim "Test dimension"

@testset "dims creation macro" begin
    @test name(TestDim) == "Test dimension"
    @test label(TestDim) == "Test dimension"
    @test shortname(TestDim) == "TestDim"
    @test val(TestDim(:test)) == :test
    @test metadata(TestDim(1, UnknownGrid(), "metadata")) == "metadata"
    @test units(TestDim) == nothing
    @test label(TestDim) == "Test dimension"
    @test eltype(TestDim(1)) == Int
    @test eltype(TestDim([1,2,3])) == Vector{Int}
    @test length(TestDim(1)) == 1
    @test length(TestDim([1,2,3])) == 3
    @test_throws ErrorException step(TestDim(1:2:3)) == 2
    @test step(TestDim(1:2:3; grid=RegularGrid(; step=2))) == 2
    @test firstindex(TestDim(10:20)) == 1
    @test lastindex(TestDim(10:20)) == 11
    @test size(TestDim(10:20)) == (11,)
    @test ndims(TestDim(10:20)) == 1
end

# Basic dim and array initialisation
a = ones(5, 4)
# Must construct with a tuple for dims/refdims
<<<<<<< HEAD
@test_throws MethodError DimensionalArray(a, X((140, 148)))
@test_throws MethodError DimensionalArray(a, (X((140, 148)), Y((2, 11))), Z(1))
=======
@test_throws ArgumentError DimensionalArray(a, X((140, 148)))
@test_throws MethodError DimensionalArray(a, (X((140, 148)), Y((2, 11))), Z(1)) 
>>>>>>> d97973b0
da = DimensionalArray(a, (X((140, 148)), Y((2, 11))))

dimz = dims(da)
@test slicedims(dimz, (2:4, 3)) == ((X(LinRange(142,146,3); grid=RegularGrid(step=2.0)),),
                                    (Y(8.0, grid=RegularGrid(step=3.0)),))
@test name(dimz) == ("X", "Y")
@test shortname(dimz) == ("X", "Y")
@test units(dimz) == (nothing, nothing)
@test label(dimz) == ("X, Y")

a = [1 2 3 4
     2 3 4 5
     3 4 5 6]
dimz = X((143, 145)), Y((-38, -35))
da = DimensionalArray(a, dimz)

@testset "dims" begin
    @test dims(dimz) === dimz
    @test dims(dimz, X) === dimz[1]
    @test dims(dimz, Y) === dimz[2]
    @test_throws ArgumentError dims(dimz, Ti)
    @test typeof(dims(da)) == Tuple{X{LinRange{Float64},RegularGrid{Ordered{Forward,Forward,Forward},Start,UnknownSampling,Float64},Nothing},
                                Y{LinRange{Float64},RegularGrid{Ordered{Forward,Forward,Forward},Start,UnknownSampling,Float64},Nothing}}
end

@testset "arbitrary dim names" begin
    dimz = (Dim{:row}((10, 30)), Dim{:column}((-20, 10)))
    @test name(dimz) == ("Dim row", "Dim column")
    @test shortname(dimz) == ("row", "column")
    @test label(dimz) == ("Dim row, Dim column")
end

@testset "repeating dims of the same type is allowed" begin
    dimz = X((143, 145)), X((-38, -35))
    @test dims(dimz, X) === dimz[1]
    @test dims(dimz, (X, X)) === dimz
    @test dimnum(dimz, (X, X)) === (1, 2)
    @test hasdim(dimz, (X, X)) === (true, true)
    @test permutedims(dimz, (X, X)) === dimz
end<|MERGE_RESOLUTION|>--- conflicted
+++ resolved
@@ -26,13 +26,9 @@
 # Basic dim and array initialisation
 a = ones(5, 4)
 # Must construct with a tuple for dims/refdims
-<<<<<<< HEAD
-@test_throws MethodError DimensionalArray(a, X((140, 148)))
+
+@test_throws ArgumentError DimensionalArray(a, X((140, 148)))
 @test_throws MethodError DimensionalArray(a, (X((140, 148)), Y((2, 11))), Z(1))
-=======
-@test_throws ArgumentError DimensionalArray(a, X((140, 148)))
-@test_throws MethodError DimensionalArray(a, (X((140, 148)), Y((2, 11))), Z(1)) 
->>>>>>> d97973b0
 da = DimensionalArray(a, (X((140, 148)), Y((2, 11))))
 
 dimz = dims(da)
