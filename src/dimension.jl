--- conflicted
+++ resolved
@@ -146,11 +146,7 @@
             order::O
             grid::G
         end
-<<<<<<< HEAD
-        $typ(val=:; metadata=nothing, order=Forward(), grid=RegularGrid{Cell}()) = $typ(val, metadata, order, grid)
-=======
-        $typ(val=:; metadata=nothing, order=DimensionalData.Order()) = $typ(val, metadata, order)
->>>>>>> 8838384f
+        $typ(; val=:, metadata=nothing, order=nothing, grid=nothing) = $typ(val, metadata, order, grid)
         DimensionalData.name(::Type{<:$typ}) = $name
         DimensionalData.shortname(::Type{<:$typ}) = $shortname
     end)
